import gc
from collections.abc import Callable
from dataclasses import dataclass
from math import exp, log
import random
import time
from collections import defaultdict
<<<<<<< HEAD
from typing import Tuple, List, Union
import warnings
=======
from typing import Tuple, List, Union, Dict, Any, Iterator, Optional
>>>>>>> e472bc80

import numpy as np
from torch import nn
import torch
from torch_scatter import scatter
<<<<<<< HEAD
from lean_repl_py import LeanREPLHandler, LeanREPLNextProofState, LeanREPLProofState
=======
from lean_repl_py import LeanREPLHandler, LeanREPLNextProofState, LeanREPLProofState, LeanREPLAsyncHandler
>>>>>>> e472bc80
from proofflow.model.ffm import FFM
from proofflow.data import parse_json, LEAN_DOJO_PATH, TheoremDataset, TrainSampleDataset, TrainingSample, Theorem, \
    UnknownMetaVariableError, ProofStateDataset
from pathlib import Path
from tempfile import TemporaryDirectory
from torch.utils.data import DataLoader
from proofflow.policy import Policy, MambaLMHeadModelWrapper, MambaPolicy
from transformers import PreTrainedTokenizerFast
import torch.optim as optim
from math import sqrt
import wandb
from mamba_ssm.models.config_mamba import MambaConfig
from tqdm import trange, tqdm
from argparse import ArgumentParser
import asyncio

MAX_TRAJ_LEN = 10  # TODON: remove these and make them arguments to the file
MAX_OUTPUT_LEN = 20
GET_STATE_EVERY = 2  # we want semantically similar proofs to have the same states. Increasing this helps to do that
TEMPERATURE = 1
INVALID_REWARD = log(0.01)
INCOMPLETE_REWARD = log(0.1)


class ModelBlock(nn.Module):
    def __init__(self, input_size: int, output_size: int, hidden_size: int, memory_size: int, content_size: int,
                 dropout: float):
        super().__init__()
        self.act = nn.LeakyReLU()
        self.norm1 = nn.LayerNorm(input_size)
        self.ffm = FFM(input_size, hidden_size, memory_size=memory_size, context_size=content_size,
                       output_size=input_size)
        self.linear = nn.Linear(input_size, output_size)
        self.norm2 = nn.LayerNorm(output_size)
        self.dropout = nn.Dropout(p=dropout) if dropout > 0 else nn.Identity()

    def forward(self, x):
        x, _ = self.ffm(x)
        x = self.norm1(x)
        x = self.dropout(x)
        x = self.linear(x)
        x = self.norm2(x)
        x = self.act(x)
        return x


class Model(nn.Module):
    def __init__(self, vocab_size: int):
        super().__init__()
        self.act = nn.LeakyReLU()
        self.emb = nn.Embedding(vocab_size, 20)
        self.norm = nn.LayerNorm(20)
        self.dropout = nn.Dropout(p=0.1)
        # self.block1 = ModelBlock(20, 20, 64, 3, 3, 0.1)
        # self.block2 = ModelBlock(20, 20, 64, 3, 3, 0.1)
        self.block3 = ModelBlock(20, vocab_size, 64, 3, 3, 0.1)
        self.z_head = (nn.Linear(20, 1, bias=True),)  # hack to not register as parameter
        self.back_head = nn.Linear(20, vocab_size, bias=False)

    def backbone(self, x):
        if x.shape == 1:
            x = x[None]
        assert len(x.shape) == 2
        x = self.emb(x)  # [batch_dim, seq_len, emb_dim]
        x = self.norm(x)
        x = self.dropout(x)
        return x

    def forward(self, x):
        x = self.backbone(x)
        return self.block3(x)

    def p_b(self, input_ids):
        hidden_states = self.backbone(input_ids)
        back_logits = self.back_head(hidden_states)
        return back_logits

    def log_z(self, input_ids, attention_mask):
        hidden_states = self.backbone(input_ids)
        # Get the last one that has attention one
        last_indices = attention_mask.sum(1) - 1
        hidden_states = hidden_states[torch.arange(hidden_states.shape[0]), last_indices]
        lm_logits = self.z_head[0](hidden_states)
        return lm_logits

    def get_non_z_params(self):
        return [i for i in self.parameters() if all(id(i) != id(j) for j in self.get_z_params())]

    def get_z_params(self):
        return self.z_head[0].parameters()


def log_reward_fn(proof_length, _compute_time):  # compute time does not work with precomputed proofs
    #log_rewards[i] = log(10) + log(1 - exp(-compute_time / 5))
    return log(10) + log(1 - exp(-proof_length / 5))

def huber_loss(x, beta=1, i_delta=4):
    ax = torch.abs(x)
    return torch.where(ax <= beta, 0.5 * x * x, beta * (ax - beta / 2)) * i_delta

# retrieve the initial theorems
def get_start_theorems(path):
    for thm in tqdm(parse_json(path)):
        # Dataset errors, i.e. no tactics were traced
        if not thm.traced_tactics:
            continue
        # Another dataset error, they also globbed the lake files, i.e. mathlib's dependencies
        if ".lake" in thm.file_path:
            continue
        yield thm


<<<<<<< HEAD
def sample_trajectories(
        policy: Policy,
        start_states: List[str],
        handler: LeanREPLHandler,
        envs: List[LeanREPLProofState],
        max_retries: int = 5
) -> Tuple[List[List[List[int]]], List[List[List[int]]], list[float]]:

    action_trajectories = [[] for __ in start_states]  # list of actions for each proof
    state_trajectories = [[] for __ in start_states]  # list of GFlowNet states for each proof
    proof_state_history = [[i] for i in start_states]  # list of proof states for each proof
    done = [False] * len(start_states)
    log_rewards = [INCOMPLETE_REWARD] * len(start_states)
    times = [0] * len(start_states)

    idx = 0
    while not all(done) and idx < MAX_TRAJ_LEN:

        # sample tactics

        histories, end_states = [], []

        for i, traj in enumerate(proof_state_history):
            if not done[i]:
                histories.append(traj[:-1])
                end_states.append(traj[-1])

        tactic_strings, tactic_codes, prompts = policy.next_tactics_int(end_states, max_retries, None,
                                                                        histories, temperature=1)

        # compute next states and rewards

        actions: List[Union[List[int], None]] = [None] * len(tactic_codes)
        j = 0
        for i, __ in enumerate(start_states):

            if done[i]:
                continue

            state_trajectories[i].append(prompts[i])

            for tactic_string, action in zip(tactic_strings[j], tactic_codes[j]):
                time = -time.perf_counter()
                handler.send_tactic(tactic_string, envs[i].proof_state)
                response, _ = handler.receive_json()
                time += time.perf_counter()

                has_error = "message" in response and response["message"].startswith("Lean error")
                has_error = has_error or "messages" in response and any(
                    m.severity == "error" for m in response["messages"])

                actions[j] = action
                if not has_error:  # TODO: here we just take the first one without an error. We should try something smarter like tree search
                    break

            times[i] += time

            if has_error:
                log_rewards[i] = INVALID_REWARD  # proof failed
                done[i] = True
                state_trajectories[i].append(state_trajectories[i][-1][:-1] \
                                           + [policy.proofstate_sep_id, policy.invalid_proof_token, policy.proof_step_id])
                j += 1
                continue
            assert isinstance(response, LeanREPLNextProofState)
            assert actions[j] is not None
            goals = response.goals
            action_trajectories[i] = actions[j]
            proof_state_history[i] = "\n".join(goals)

            if not goals:
                proof_length = len(actions[j])  # TODO: test some different reward formulations (e.g. computation time)
                                                # remember to change loss in 
                log_rewards[i] = log_reward_fn(proof_length, times[i])  # proof complete
                done[i] = True
                state_trajectories[i].append(state_trajectories[i][-1][:-1] \
                                           + [policy.proofstate_sep_id, policy.successful_proof_token, policy.proof_step_id])
            j += 1

        idx += 1

    for t in zip(state_trajectories, action_trajectories):
        if not done[i]:
            t[0].append([policy.incomplete_proof_token])

    return state_trajectories, action_trajectories, log_rewards
=======
@dataclass
class Node:
    proof_state: str
    parent: Union["Node", None] = None
    parent_tactic: str = ""
    children_for_tactics: Dict[str, "Node"] = None
    visit_counts: Dict[str, int] = None
    total_action_values: Dict[str, float] = None
    times: Dict[str, float] = None
    has_been_expanded: bool = False
    branch_is_done: bool = False
    previous_states: List[str] = None
    proof_state_idx: int = -1
    metadata: Dict[str, Any] = None

    def __post_init__(self):
        self.children_for_tactics = {} if self.children_for_tactics is None else self.children_for_tactics
        self.visit_counts = {} if self.visit_counts is None else self.visit_counts
        self.total_action_values = {} if self.total_action_values is None else self.total_action_values
        self.times = {} if self.times is None else self.times
        self.previous_states = [] if self.previous_states is None else self.previous_states
        self.metadata = {} if self.metadata is None else self.metadata

    def expand(self, tactics: List[str], proof_states: List[str], times: List[float], values: List[float],
               indices: List[int]):
        assert not self.has_been_expanded
        assert not self.children_for_tactics
        self.has_been_expanded = True
        if not tactics:
            self.backup_branch_done()
            return

        for idx, tactic in enumerate(tactics):
            # Duplicates in tactics are possible
            if tactic not in self.children_for_tactics:
                self.children_for_tactics[tactic] = Node(proof_states[idx], parent=self, parent_tactic=tactic,
                                                         previous_states=self.previous_states + [self.proof_state],
                                                         proof_state_idx=indices[idx], metadata=self.metadata)
                self.times[tactic] = times[idx]
                self.total_action_values[tactic] = values[idx]
                self.visit_counts[tactic] = 1
        self.backup()

    def backup_branch_done(self):
        self.branch_is_done = True
        if self.parent is None:
            return
        if all(child.branch_is_done for child in self.parent.children_for_tactics.values()):
            self.parent.backup_branch_done()

    def action_values(self):
        return {tactic: self.total_action_values[tactic] / self.visit_counts[tactic] for tactic in self.visit_counts}

    def node_value(self):
        return max(self.action_values().values())  # TODO: can try various operations here

    def backup(self):
        if self.parent is None:
            return
        self.parent.visit_counts[self.parent_tactic] += 1
        self.parent.total_action_values[self.parent_tactic] += self.node_value()
        self.parent.backup()

    def best_action(self):
        return max(self.action_values(), key=self.action_values().get)

    def visit_count(self):
        return sum(self.visit_counts.values())

    def best_action_policy(self):
        # Computes UCB for now, filter ones where branch is not done
        valid_tactics = [tactic for tactic in self.children_for_tactics if
                         not self.children_for_tactics[tactic].branch_is_done]
        return max(self.action_values(), key=lambda x: self.action_values()[x] + 1.0 * sqrt(
            log(self.visit_count()) / self.visit_counts[x]) if x in valid_tactics else -float("inf"))

    def select(self):
        if not self.has_been_expanded:
            return self
        action = self.best_action_policy()
        if self.children_for_tactics[action].branch_is_done:
            assert self.branch_is_done  # This has to imply -inf was chosen, so we should be done
            return self
        return self.children_for_tactics[self.best_action_policy()].select()


class MCTS:
    def __init__(self, root: Node):
        self.root = root
        self.proof = ""
        self.time = 0.0
        self.step_count = 0
        self.done = False
        self.last_tactic = ""
        self.solved = False

    def move(self):
        if self.done:
            return
        best_tactic = self.root.select().best_action()
        self.proof += best_tactic + "\n"
        self.time += self.root.times[best_tactic]
        self.root = self.root.children_for_tactics[best_tactic]
        self.root.parent = None  # speedup memory release
        self.step_count += 1
        self.last_tactic = best_tactic
        gc.collect()

    def select(self) -> Node:
        node = self.root
        while node != node.select():
            node = node.select()
        if node.branch_is_done:
            self.done = True
        return node


def _get_start_states(start_loader: Iterator) -> Tuple[
    List[LeanREPLProofState], List[MCTS], List[LeanREPLAsyncHandler]]:
    async def _gather_proof_states(futures):
        return await asyncio.gather(*futures)

    start_time = time.perf_counter()
    batch = next(start_loader)
    print(f"Time to obtain batch: {time.perf_counter() - start_time}")
    thms, paths = [elem[0] for elem in batch], [elem[1] for elem in batch]
    start_time = time.perf_counter()
    handlers = [LeanREPLAsyncHandler(Path("./leanproject")) for elem in paths]
    # Start all REPLs
    proof_state_futures = [handler.unpickle_proof_state(path) for handler, path in zip(handlers, paths)]
    # Gather
    proof_states = asyncio.run(_gather_proof_states(proof_state_futures))
    proof_states = [proof_state for proof_state, env in proof_states]
    print(f"Time to unpickle batch: {time.perf_counter() - start_time}")
    # Unlink them all, not needed anymore
    for path in paths:
        path.unlink()
    assert all(len(proof_state.goals) == 1 for proof_state in proof_states)
    nodes = [Node(proof_state.goals[0], proof_state_idx=proof_state.proof_state,
                  metadata={"theoremname": thm.full_name, "theoremfile": thm.file_path}) for proof_state, thm in
             zip(proof_states, thms)]
    return proof_states, [MCTS(node) for node in nodes], handlers


def _env_expand(handler: LeanREPLAsyncHandler, tactics: List[str], proof_state_indices: List[int]):
    proven = []
    invalid = []
    indices = []
    goals = []
    times = []
    for tactic, proof_state_idx in zip(tactics, proof_state_indices, strict=True):
        curr_time = time.perf_counter()
        asyncio.run(handler.send_tactic(tactic, proof_state_idx))
        response, _ = asyncio.run(handler.receive_json())
        times.append(time.perf_counter() - curr_time)
        if "message" in response and response["message"].startswith("Lean error"):
            invalid.append(True)
            proven.append(False)
            indices.append(None)
            goals.append(None)
            continue
        assert isinstance(response, LeanREPLNextProofState)
        proven.append(not response.goals)
        invalid.append(False)
        if not response.goals:
            goals.append(None)
        else:
            goals.append(response.goals[0])  # only need one goal, it has all information
        indices.append(response.proof_state)
    return proven, invalid, indices, goals, times


async def _process_single_env(handler: LeanREPLAsyncHandler, tactics: List[str], proof_state_indices: List[int],
                              proven: List[bool], invalid: List[bool], indices: List[Optional[int]],
                              goals: List[Optional[List[str]]], times: List[float]):
    assert len(proven) == len(invalid) == len(indices) == len(goals) == 0
    for tactic, proof_state_idx in zip(tactics, proof_state_indices, strict=True):
        curr_time = time.perf_counter()
        await handler.send_tactic(tactic, proof_state_idx)
        response, _ = await handler.receive_json()
        times.append(time.perf_counter() - curr_time)
        if "message" in response and response["message"].startswith("Lean error"):
            invalid.append(True)
            proven.append(False)
            indices.append(None)
            goals.append(None)
            continue
        assert isinstance(response, LeanREPLNextProofState)
        proven.append(not response.goals)
        invalid.append(False)
        if not response.goals:
            goals.append(None)
        else:
            goals.append(response.goals[0])  # only need one goal, it has all information
        indices.append(response.proof_state)

async def _process_all_envs(handlers: List[LeanREPLAsyncHandler], tactics: List[List[str]],
                            proof_state_indices: List[List[int]]):
    proven = [[] for _ in handlers]
    invalid = [[] for _ in handlers]
    indices = [[] for _ in handlers]
    goals = [[] for _ in handlers]
    times = [[] for _ in handlers]
    tasks = []
    for i in range(len(handlers)):
        tasks.append(
            _process_single_env(handlers[i], tactics[i], proof_state_indices[i], proven[i], invalid[i], indices[i],
                                goals[i], times[i]))
    await asyncio.gather(*tasks)
    return proven, invalid, indices, goals, times


def _envs_expand(
        handlers: list[LeanREPLAsyncHandler],
        tactics: list[list[str]],
        proof_state_indices: list[list[int]]
):
    """Sends one tactic at a time per handler"""
    assert len(handlers) == len(tactics) == len(proof_state_indices)
    proven, invalid, indices, goals, times = asyncio.run(_process_all_envs(handlers, tactics, proof_state_indices))
    return proven, invalid, indices, goals, times


def _compute_rewards(proven: List[bool], invalid: List[bool], times: List[float]):
    rewards = []
    for p, i, t in zip(proven, invalid, times):
        if i:
            rewards.append(log(0.01))
        elif p:
            rewards.append(log(10) - t / 5)  # proof complete
        else:
            rewards.append(log(0.1) - t / 5)  # ongoing = small reward
    return rewards
>>>>>>> e472bc80


def train_gflownet(
        policy: Policy,
        start_loader: DataLoader,
        precomputed_trajectories: List[Tuple[List[List[int]], List[List[int]]]],
        # these are the human-written trajectories
        repo_path: Path,
        optimizer: optim.Optimizer,
        z_optimizer: optim.Optimizer,
        gradient_accumulation_steps: int,
        batch_size_replay: int,
        batch_size_sampled: int,
        rounds: int,
        eval_steps: int,
        eval_theorems: List[Theorem],
        eval_repeats: int,
        device: str,
        checkpoint_path: Path,
        metrics_path: Path,
        replay_buffer_len: int = 1_000,
        max_retries: int = 5,
        search_time: int = 100
):
    assert precomputed_trajectories
    policy.model.train()

    optimizer.zero_grad()
    z_optimizer.zero_grad()

    replay_buffer = [None] * replay_buffer_len
    replay_end, replay_saturated = 0, False

<<<<<<< HEAD
    policy.save(checkpoint_path)

    metrics_list = []

    training_bar = trange(rounds)
    for r in training_bar:
        tb_loss_agg = back_loss_agg = 0

=======
    tb_loss_agg = back_loss_agg = 0
    samples_iter = iter(start_loader)
    for r in tqdm(range(rounds)):
        # Reset the handler to avoid memory leaks
>>>>>>> e472bc80
        with torch.no_grad():
            # 0. add new trajectories to the replay buffer
<<<<<<< HEAD

            handler = handler_factory()  # Reset the handler to avoid memory leaks

            envs = []
            start_states = []

            # sample starting states

            while len(start_states) < batch_size_replay:
                idxs = torch.randint(0, len(start_theorems), (batch_size_replay - len(start_states),))
                selected_start_thms = [start_theorems[idx] for idx in idxs]

                for i, thm in enumerate(selected_start_thms):
                    try:
                        proof_state = thm.to_proof_state(handler, repo_path=repo_path)
                    except UnknownMetaVariableError:
                        continue
                    envs.append(proof_state)
                    start_states.append(proof_state.goal)

            state_trajectories, action_trajectories, gen_log_rewards = sample_trajectories(
                policy, start_states, handler, envs, max_retries=max_retries
            )

            for t in zip(state_trajectories, action_trajectories, gen_log_rewards):

                replay_buffer[replay_end] = t
                replay_end += 1

                if replay_end >= replay_buffer_len:
                    replay_saturated = True
                    replay_end = 0
=======
            start_time = time.perf_counter()
            _, start_states, handlers = _get_start_states(samples_iter)
            print(f"Get start states time: {time.perf_counter() - start_time}")
            # If the whole batch was invalid, quite unlikely, but possible
            if not start_states:
                continue
            action_trajectories = [[] for __ in start_states]  # list of actions for each proof
            state_trajectories = [[] for __ in start_states]  # list of GFlowNet states for each proof
            proof_state_history = [[node.root.proof_state] for node in
                                   start_states]  # list of proof states for each proof
            log_rewards = [log(0.1)] * len(start_states)
            times = [0] * len(start_states)
            done = [False] * len(start_states)
            idx = 0
            while not all([node.done for node in start_states]) and idx < MAX_TRAJ_LEN:
                try:
                    start_time = time.perf_counter()
                    next_tactic_time = 0
                    for _ in range(search_time):
                        if all(node.done for node in start_states):
                            print(f"Breaking after {_} steps!")
                            break
                        currents = []
                        for node in start_states:
                            if node.done:
                                continue
                            current = node.select()
                            assert not current.has_been_expanded
                            assert not current.branch_is_done
                            currents.append(current)
                        end_states = [current.proof_state for current in currents]
                        histories = [current.previous_states for current in currents]
                        tactic_start_time = time.perf_counter()
                        with torch.autocast(device_type=device, dtype=torch.bfloat16):
                            tactic_strings, _, _ = policy.next_tactics_int(end_states, max_retries, None, histories,temperature=1)
                        next_tactic_time += time.perf_counter() - tactic_start_time
                        current_handlers = [handlers[node_idx] for node_idx in range(len(start_states)) if not start_states[node_idx].done]
                        proven, invalid, indices, goals, times_current = _envs_expand(current_handlers, tactic_strings,
                                                  [[current.proof_state_idx] * len(tactic_strings[current_idx]) for current_idx, current in enumerate(currents)],)
                        current_idx = 0
                        print("Tactic strings", tactic_strings)
                        print("Proven, invalid etc", proven, invalid, indices, goals, times_current)
                        for i, node in enumerate(start_states):
                            if node.done:
                                continue
                            rewards = _compute_rewards(proven[current_idx], invalid[current_idx], times_current[current_idx])
                            # Only passes on valid tactics to expand, we might want to change this
                            tactics = [t for t, p in zip(tactic_strings[current_idx], invalid) if not p]
                            goals_node = [g for g, p in zip(goals[current_idx], invalid) if not p]
                            times_current_node = [t for t, p in zip(times_current[current_idx], invalid) if not p]
                            indices_node = [index for index, p in zip(indices[current_idx], invalid) if not p]
                            rewards = [r for r, p in zip(rewards, invalid) if not p]
                            currents[current_idx].expand(tactics, goals_node, times_current_node, rewards, indices_node)
                            if any(proven[current_idx]):
                                node.done = True
                                node.solved = True
                                node.last_tactic = tactic_strings[current_idx][proven[current_idx].index(True)]
                            # Edge case, if we only have invalid tactics, there is no way to continue
                            elif node.root.branch_is_done:
                                node.done = True
                                node.solved = False
                            current_idx += 1
                except Exception as e:
                    print(f"Error in MCTS: {e}")
                    print(f"Node: {node.root.proof_state}")
                    print(f"Proof: {node.proof}")
                    print(f"Current: {current.proof_state}")
                    print(f"Current previous states: {current.previous_states}")
                    print(f"Current tactic strings: {tactic_strings}")
                    print(f"Start states: {[state.root.proof_state for state in start_states]}")
                    print(f"Current metadata: {current.metadata}")
                    print(f"Node metadata: {node.root.metadata}")
                    strings = []
                    node = current
                    while node.parent is not None:
                        strings.append(node.parent_tactic)
                        node = node.parent
                    current_proof = "\n".join(reversed(strings))
                    print(f"Current proof: {current_proof}")
                    raise e
                print(f"MCTS time: {time.perf_counter() - start_time}")
                print(f"Next tactic time: {next_tactic_time}")
                # Actual MCTS move after trying a few nodes
                for node in start_states:
                    node.move()
                # Fill trajectories with the latest move, update rewards
                prompts = [policy._build_prompt(node.root.proof_state, None, node.root.previous_states) for node in
                           start_states]
                for i, node in enumerate(start_states):
                    if done[i]: continue
                    state_trajectories[i].append(prompts[i])
                    # Observation: we do not update last tactic in case of an invalid MCTS, so this will simply repeat the tactic before the invalid proof state
                    action_trajectories[i].append(
                        policy.tokenizer.encode(node.last_tactic) + [policy.tokenizer.eos_token_id])
                    proof_state_history[i].append(node.root.proof_state)
                    if node.done and node.solved:
                        done[i] = True
                        state_trajectories[i].append([policy.successful_proof_token])
                        log_rewards[i] = log(10) - times[i] / 5
                    elif node.done:
                        state_trajectories[i].append([policy.invalid_proof_token])
                        log_rewards[i] = log(0.01)
                        done[i] = True
                # Update replay buffer
                for i, t in enumerate(zip(state_trajectories, action_trajectories, log_rewards)):
                    # Need to loose references here, otherwise we append incomplete tokens also for the trajectories
                    state, action, reward = t[0].copy(), t[1].copy(), t[2]
                    if not start_states[i].done:
                        state.append([policy.incomplete_proof_token])
                    replay_buffer[replay_end] = (state, action, reward)
                    replay_end += 1
                    if replay_end >= replay_buffer_len:
                        replay_saturated = True
                        replay_end = 0
>>>>>>> e472bc80

                # compute next states and rewards
                # actions: List[Union[List[int], None]] = [None] * batch_size_replay
                # j = 0
                # for i in range(batch_size_replay):
                #     if done[i]:
                #         continue
                #
                #     state_trajectories[i].append(prompts[i])
                #
                #     tactic_times = [0] * len(tactic_strings[j])
                #     tactic_id = 0
                #     for tactic_id, (tactic_string, action) in enumerate(zip(tactic_strings[j], tactic_codes[j])):
                #         tactic_times[tactic_id] = time.perf_counter()
                #         handler.send_tactic(tactic_string, envs[i].proof_state)
                #         response, _ = handler.receive_json()
                #         tactic_times[tactic_id] = time.perf_counter() - tactic_times[tactic_id]
                #
                #         has_error = "message" in response and response["message"].startswith("Lean error")
                #         has_error = has_error or "messages" in response and any(
                #             m.severity == "error" for m in response["messages"])
                #
                #         if not has_error:  # TODO: here we just take the first one without an error. We should try something smarter like tree search
                #             break
                #     actions[j] = action
                #     times[i] += tactic_times[tactic_id]
                # if has_error:
                #     log_rewards[i] = log(0.01)  # proof failed
                #     done[i] = True
                #     state_trajectories[i].append([policy.invalid_proof_token])
                #     j += 1
                #     continue
                # assert isinstance(response, LeanREPLNextProofState)
                # assert actions[j] is not None
                # goals = response.goals
                # action_trajectories[i] = actions[j]
                # proof_state_history[i] = "\n".join(goals)

                # if not goals:
                #     proof_length = len(
                #         actions[j])  # TODO: test some different reward formulations (e.g. computation time)
                #     log_rewards[i] = log(10) + log(1 - exp(-proof_length / 5))  # proof complete
                #     log_rewards[i] = log(10) + log(1 - exp(-times[i] / 5))
                #     done[i] = True
                #     state_trajectories[i].append([policy.successful_proof_token])
                # j += 1

                idx += 1

                # for t in zip(state_trajectories, action_trajectories):
                #     if not done[i]:
                #         t[0].append([policy.incomplete_proof_token])
                #
                #     replay_buffer[replay_end] = t
                #     replay_end += 1
                #
                #     if replay_end >= replay_buffer_len:
                #         replay_saturated = True
                #         replay_end = 0

            # 1. randomly sample from the replay buffer and from human trajectories
            end_idx = replay_buffer_len if replay_saturated else replay_end
            idxs_replay = torch.randint(0, end_idx, (batch_size_replay,))
            idxs_precomputed = torch.randint(0, len(precomputed_trajectories), (batch_size_sampled,))
            trajs = [replay_buffer[i] for i in idxs_replay] + [precomputed_trajectories[i] for i in idxs_precomputed]

<<<<<<< HEAD
        # TODON: check this isn't always 0
        print(policy.model.z_head.grad)

        # 2. call the model on each trajectory

        starting_states = [states[0] for states, *__ in trajs]
=======
        # TODO: check this isn't always 0
        # print(loss.grad) if loss is not None else None

        # 2. call the model on each trajectory

        starting_states = [states[0] for states, _, _ in trajs]
>>>>>>> e472bc80
        z_prompts = starting_states
        z_padded_prompts = policy.tokenizer.pad({"input_ids": z_prompts}, padding_side="right", return_tensors="pt")
        log_z_inputs = z_padded_prompts.input_ids.to(device)
        log_z_attention_mask = z_padded_prompts.attention_mask.to(device)

        with torch.autocast(device_type=device, dtype=torch.bfloat16):
            log_z = policy.model.log_z(log_z_inputs, log_z_attention_mask)  # some duplicate computation happening here

<<<<<<< HEAD
        traj_lens = torch.tensor([len(actions) for __, actions, __ in trajs], device=device)
=======
        traj_lens = torch.tensor([len(actions) for _, actions, _ in trajs], device=device)
>>>>>>> e472bc80

        # stack each trajectory so we can use torch_scatter
        log_p_f = torch.zeros(traj_lens.sum(), device=device)
        log_p_b = torch.zeros(traj_lens.sum(), device=device)

        log_rewards = []

        idx = 0
        # for each action, compute the sum of token log probs with prev state (p_f) and next state (p_b)
<<<<<<< HEAD
        for states, actions, log_reward in tqdm(trajs, leave=False):  # most of the computation is not done in this loop but bar is still useful

            log_rewards.append(log_reward)

            for prev_state, action, next_state in zip(states[:-1], actions, states[:-1]):

                fwd_input = prev_state
                bck_input = next_state

                for t in action:
                    with torch.autocast(device_type=device, dtype=torch.float16):
                        # these are the forward and backward probability estimates for each token
                        log_p_f[idx] += \
                        policy.softmax(policy.model(torch.tensor([fwd_input]).to(device))[0, -1] / TEMPERATURE)[t].log()
                        log_p_b[idx] += \
                        policy.softmax(policy.model.p_b(torch.tensor([bck_input]).to(device))[0, -1] / TEMPERATURE)[
                            t].log()

                    fwd_input += t
                    bck_input += t

                idx += 1
=======
        prev_states = [state for states, _, _ in trajs for state in states[:-1]]
        next_states = [state for states, _, _ in trajs for state in states[1:]]
        actions = [action for _, actions, _ in trajs for action in actions]
        fwd_inputs = [state + action for state, action in zip(prev_states, actions, strict=True)]
        bck_inputs = [state + action for state, action in zip(next_states, actions)]

        fwd_padded = policy.tokenizer.pad({"input_ids": fwd_inputs}, padding_side="right", return_tensors="pt")
        bck_padded = policy.tokenizer.pad({"input_ids": bck_inputs}, padding_side="right", return_tensors="pt")

        with torch.autocast(device_type=device, dtype=torch.bfloat16):
            fwd_outputs = policy.model(fwd_padded.input_ids.to(device))
            bck_outputs = policy.model.p_b(bck_padded.input_ids.to(device))
            # Fill log probs for tactic tokens
            fwd_log = torch.log_softmax(fwd_outputs, dim=-1)
            bck_log = torch.log_softmax(bck_outputs, dim=-1)
            for idx in range(len(fwd_log)):
                for i in range(len(actions[idx])):
                    log_p_f[idx] += fwd_log[idx, len(prev_states[idx]) + i, actions[idx][i]]
                    log_p_b[idx] += bck_log[idx, len(next_states[idx]) + i, actions[idx][i]]

        # for states, actions in trajs:
        #     for prev_state, action, next_state in zip(states[:-1], actions, states[1:]):
        #
        #         fwd_input = prev_state.copy()
        #         bck_input = next_state.copy()
        #
        #         with torch.autocast(device_type=device, dtype=torch.float16):
        #             fwd_output = policy.model(torch.tensor([fwd_input + action]).to(device))[0]
        #
        #         for t in action:
        #             with torch.autocast(device_type=device, dtype=torch.float16):
        #                 # these are the forward and backward probability estimates for each token
        #                 log_p_f[idx] += \
        #                 policy.softmax(policy.model(torch.tensor([fwd_input]).to(device))[0] / TEMPERATURE)[-1, t].log()
        #                 log_p_b[idx] += \
        #                 policy.softmax(policy.model.p_b(torch.tensor([bck_input]).to(device))[0] / TEMPERATURE)[-1, t].log()
        #
        #             fwd_input.append(t)
        #             bck_input.append(t)
        #
        #         idx += 1
>>>>>>> e472bc80

        # 3. compute TB loss with TLM backward policy
        log_rewards_tensor = torch.tensor([reward for _, _, reward in trajs], device=device)

        batch_idx = torch.arange(len(traj_lens), device=device).repeat_interleave(traj_lens)

        traj_log_p_F = scatter(log_p_f, batch_idx, dim=0, dim_size=len(traj_lens), reduce="sum")
        traj_log_p_B = scatter(log_p_b, batch_idx, dim=0, dim_size=len(traj_lens), reduce="sum")

        back_loss = traj_log_p_B.mean()
        traj_log_p_B = traj_log_p_B.detach()

        traj_diffs = (log_z + traj_log_p_F) - (log_rewards_tensor + traj_log_p_B)
        tb_loss = huber_loss(traj_diffs).mean()

        loss = tb_loss + back_loss

        tb_loss_agg += tb_loss
        back_loss_agg += back_loss

        training_bar.set_description_str(f"tb_loss: {tb_loss:2.2f}, back_loss: {back_loss:2.2f}")
        training_bar.refresh()

        loss.backward()

        if (r + 1) % gradient_accumulation_steps == 0:
            nn.utils.clip_grad_norm_(policy.model.parameters(), 1.0)

            optimizer.step()
            optimizer.zero_grad()
            z_optimizer.step()
            z_optimizer.zero_grad()
        
        if r % eval_steps == 0:


            with torch.no_grad():

                handler = handler_factory()

                num_theorems = 0
                envs = []
                start_states = []

                for i, thm in enumerate(eval_theorems):
                    try:
                        proof_state = thm.to_proof_state(handler, repo_path=repo_path)
                        num_theorems += 1
                        for i in eval_repeats:  # we sample each trajectory multiple times to compare similarity
                            envs.append(proof_state)
                            start_states.append(proof_state.goal)
                    except UnknownMetaVariableError:
                        warnings.warn("One of the eval theorems failed.")

                state_trajectories, action_trajectories, gen_log_rewards = sample_trajectories(
                    policy, start_states, handler, max_retries=max_retries
                )

                mean_similarity = 0
                for i in range(num_theorems):
                    trajs = action_trajectories[i*eval_repeats:(i+1)*eval_repeats]
                    num_unique = len(set(trajs))  # TODO: we should use a better similarity metric
                    mean_similarity += num_unique / num_theorems

            metrics = {
                "sampled_mean_reward": log_rewards_tensor.mean().item(),
                "eval_mean_reward": gen_log_rewards.mean().item(),
                "eval_similarity": mean_similarity,
                "tb_loss": tb_loss_agg,
                "back_loss": back_loss_agg
            }
            metrics_list.append(metrics)

            np.save(metrics_path, np.array(metrics_list, dtype=object), allow_pickle=True)

<<<<<<< HEAD
            policy.save(checkpoint_path)

            #wandb.log(metrics, step=r)
            #wandb.log_model(checkpoint_path, name=f"model-round-{r}")

def get_precomputed_trajectories(start_theorems: List[Theorem], tokenizer: PreTrainedTokenizerFast, policy: Policy) -> List[Tuple[List[List[int]], List[List[int]], int]]:

=======
            # TODO: replace this with the original logging code again
            # TODO: log mean reward and proof similarity on a set of start states
            print(tb_loss_agg, back_loss_agg)
            tb_loss_agg = back_loss_agg = 0
            print("Mean reward:", log_rewards_tensor.exp().mean())


def get_precomputed_trajectories(start_theorems: List[Theorem], tokenizer: PreTrainedTokenizerFast) -> List[
    Tuple[List[List[int]], List[List[int]]]]:
>>>>>>> e472bc80
    precomputed_trajectories = []
    for thm in tqdm(start_theorems):
        gfn_actions = []
        gfn_states = []
        proof_states = []
        for tactic in thm.traced_tactics:
<<<<<<< HEAD
            gfn_actions.append(tokenizer.encode(tactic.tactic))
            gfn_states.append(policy._build_prompt(tactic.state_before, None, proof_states))
            proof_states.append(tactic.state_before)
        gfn_states.append(policy._build_prompt([policy.successful_proof_token], None, proof_states))
        log_reward = log_reward_fn(len(gfn_actions), 0) if thm.traced_tactics[-1].state_after == "no goals" else INCOMPLETE_REWARD
        precomputed_trajectories.append(gfn_states, gfn_actions, log_reward)
=======
            new_state = tokenizer.encode(tactic.state_before)
            # TODO: substitute this with policy.build_prompt()
            states.append(new_state) if not states else states.append(
                [tokenizer.added_tokens_encoder["[STATESEP]"]] + new_state)
            actions.append(tokenizer.encode(tactic.tactic) + [tokenizer.added_tokens_encoder["[EOS]"]])
            trajectory = (states.copy(), actions.copy())
            precomputed_trajectories.append(trajectory)
    return precomputed_trajectories

>>>>>>> e472bc80

def collate_skip_none(batch):
    return [i for i in batch if i is not None]


def main():
    torch.set_float32_matmul_precision('high')

    parser = ArgumentParser()
    parser.add_argument("--n-layers", type=int, default=30)
    parser.add_argument("--d-model", type=int, default=960)
    parser.add_argument("--rounds", type=int, default=3)
    parser.add_argument("--batch-size", type=int, default=2)
    parser.add_argument("--gradient-accumulation-steps", type=int, default=8)
    parser.add_argument("--load-checkpoint-path", type=str, default="model.pt")
    parser.add_argument("--save-checkpoint-path", type=str, default="checkpoint.pt")
    parser.add_argument("--save-metrics-path", type=str, default="metrics.npy")
    parser.add_argument("--reload-checkpoint", action="store_true", default=False)
<<<<<<< HEAD
    parser.add_argument("--eval-steps", type=int, default=1)
    parser.add_argument("--eval-theorems", type=int, default=1)
=======
    parser.add_argument("--num-tactics", type=int, default=10,
                        help="Number of tactics to sample from the policy per state")
    parser.add_argument("--num-workers", type=int, default=0)
    parser.add_argument("--search-time", type=int, default=100, help="Number of MCTS nodes to explore before selecting a tactic")
>>>>>>> e472bc80
    args = parser.parse_args()

    handler_factory = lambda: LeanREPLHandler(Path("./leanproject"))
    start_theorems = list(get_start_theorems(LEAN_DOJO_PATH / "train.json"))
<<<<<<< HEAD

    tokenizer = PreTrainedTokenizerFast.from_pretrained("./lean_tokenizer")

    device = "cuda" if torch.cuda.is_available() else "cpu"

    n_layers = args.n_layers
    d_model = args.d_model

    eos_id = tokenizer.added_tokens_encoder["[EOS]"]
    proofstate_id = tokenizer.added_tokens_encoder["[PROOFSTATE]"]
    proofstep_id = tokenizer.added_tokens_encoder["[PROOFSTEP]"]
    tactics_id = tokenizer.added_tokens_encoder["[TACTICS]"]
    tactics_sep_id = tokenizer.added_tokens_encoder["[SEP]"]
    # the policy sees a the list of proofstates we have transitioned to, separated by this token
    proofstate_sep_id = tokenizer.added_tokens_encoder["[STATESEP]"]

    # we need to be able to transition to unique leaf states, so end trajectories with the following tokens
    successful_proof_token = tokenizer.added_tokens_encoder["[SUC]"]
    incomplete_proof_token = tokenizer.added_tokens_encoder["[INC]"]
    invalid_proof_token = tokenizer.added_tokens_encoder["[INV]"]

    tokenizer.pad_token = "[PAD]"

    checkpoint_path = Path(args.load_checkpoint_path)

    if args.reload_checkpoint:
        policy = MambaPolicy.from_file(checkpoint_path, True, tokenizer, device)
    else:
        config = MambaConfig(vocab_size=tokenizer.vocab_size, n_layer=n_layers, d_model=d_model)
        model = MambaLMHeadModelWrapper(config, device=device, is_gflownet=True)
        policy = MambaPolicy(model, eos_id, proofstep_id, proofstate_id, tactics_id, tactics_sep_id,
                             proofstate_sep_id, successful_proof_token, incomplete_proof_token, invalid_proof_token,
                             tokenizer, device, mamba_config=config)
    policy.model.train()
    #policy.model = torch.compile(policy.model)
    torch.backends.cudnn.benchmark = True

    # policy = Policy(model, eos_id, proofstep_id, proofstate_id, tactics_id, tactics_sep_id, proofstate_sep_id,
    #                 successful_proof_token, incomplete_proof_token, invalid_proof_token, tokenizer, device)

    gradient_accumulation_steps = args.gradient_accumulation_steps
    batch_size = args.batch_size
    rounds = args.rounds
    eval_steps = args.eval_steps

    eval_theorems = start_theorems[:args.eval_theorems]

    optimizer = optim.AdamW(policy.model.get_non_z_params())
    z_optimizer = optim.AdamW(policy.model.get_z_params())

    precomputed_trajectories = get_precomputed_trajectories(start_theorems, tokenizer, policy)

    config = {"n_layers": n_layers, "d_model": d_model, "rounds": rounds, "batch_size": batch_size,
              "gradient_accumulation_steps": gradient_accumulation_steps}
    #wandb.init(project="proofflow", config=config)
    train_gflownet(policy, start_theorems, precomputed_trajectories, handler_factory, Path("./mathlib4"), optimizer,
                   z_optimizer, gradient_accumulation_steps, batch_size, batch_size, rounds, eval_steps, eval_theorems,
                   5, device, Path(args.save_checkpoint_path), Path(args.save_metrics_path))
    #wandb.finish(exit_code=0)
=======
    with TemporaryDirectory() as tmp_dir:
        start_states = ProofStateDataset(LEAN_DOJO_PATH / "train.json", handler_factory, Path("./mathlib4"),
                                         Path(tmp_dir))
        start_loader = DataLoader(start_states, batch_size=args.batch_size, shuffle=True, collate_fn=collate_skip_none,
                                  num_workers=args.num_workers, persistent_workers=False)

        tokenizer = PreTrainedTokenizerFast.from_pretrained("./lean_tokenizer")

        device = "cuda" if torch.cuda.is_available() else "cpu"

        n_layers = args.n_layers
        d_model = args.d_model

        eos_id = tokenizer.added_tokens_encoder["[EOS]"]
        proofstate_id = tokenizer.added_tokens_encoder["[PROOFSTATE]"]
        proofstep_id = tokenizer.added_tokens_encoder["[PROOFSTEP]"]
        tactics_id = tokenizer.added_tokens_encoder["[TACTICS]"]
        tactics_sep_id = tokenizer.added_tokens_encoder["[SEP]"]
        # the policy sees a the list of proofstates we have transitioned to, separated by this token
        proofstate_sep_id = tokenizer.added_tokens_encoder["[STATESEP]"]

        # we need to be able to transition to unique leaf states, so end trajectories with the following tokens
        successful_proof_token = tokenizer.added_tokens_encoder["[SUC]"]
        incomplete_proof_token = tokenizer.added_tokens_encoder["[INC]"]
        invalid_proof_token = tokenizer.added_tokens_encoder["[INV]"]

        tokenizer.pad_token = "[PAD]"

        checkpoint_path = Path(args.checkpoint_path)

        # TODO: we should pretrain with the same state formulation as the GFlowNet implementation
        if args.reload_checkpoint:
            policy = MambaPolicy.from_file(checkpoint_path, True, tokenizer, device)
        else:
            config = MambaConfig(vocab_size=tokenizer.vocab_size, n_layer=n_layers, d_model=d_model)
            model = MambaLMHeadModelWrapper(config, device=device, is_gflownet=True)
            policy = MambaPolicy(model, eos_id, proofstep_id, proofstate_id, tactics_id, tactics_sep_id,
                                 proofstate_sep_id, successful_proof_token, incomplete_proof_token, invalid_proof_token,
                                 tokenizer, device, mamba_config=config)
        policy.model.train()
        # policy.model = torch.compile(policy.model)
        torch.backends.cudnn.benchmark = True

        # policy = Policy(model, eos_id, proofstep_id, proofstate_id, tactics_id, tactics_sep_id, proofstate_sep_id,
        #                 successful_proof_token, incomplete_proof_token, invalid_proof_token, tokenizer, device)

        gradient_accumulation_steps = args.gradient_accumulation_steps
        batch_size = args.batch_size
        rounds = args.rounds

        optimizer = optim.AdamW(policy.model.get_non_z_params())
        z_optimizer = optim.AdamW(policy.model.get_z_params())

        # TODO: add lr scheduler?
        precomputed_trajectories = get_precomputed_trajectories(start_theorems, tokenizer)

        train_gflownet(policy, start_loader, precomputed_trajectories, Path("./mathlib4"), optimizer,
                       z_optimizer, gradient_accumulation_steps, batch_size, 0, rounds, device,
                       max_retries=args.num_tactics, search_time=args.search_time)
>>>>>>> e472bc80


if __name__ == '__main__':
    main()<|MERGE_RESOLUTION|>--- conflicted
+++ resolved
@@ -1,29 +1,17 @@
 import gc
-from collections.abc import Callable
 from dataclasses import dataclass
 from math import exp, log
-import random
 import time
-from collections import defaultdict
-<<<<<<< HEAD
-from typing import Tuple, List, Union
+from typing import Tuple, List, Union, Dict, Any, Iterator, Optional
 import warnings
-=======
-from typing import Tuple, List, Union, Dict, Any, Iterator, Optional
->>>>>>> e472bc80
 
 import numpy as np
 from torch import nn
 import torch
 from torch_scatter import scatter
-<<<<<<< HEAD
-from lean_repl_py import LeanREPLHandler, LeanREPLNextProofState, LeanREPLProofState
-=======
 from lean_repl_py import LeanREPLHandler, LeanREPLNextProofState, LeanREPLProofState, LeanREPLAsyncHandler
->>>>>>> e472bc80
 from proofflow.model.ffm import FFM
-from proofflow.data import parse_json, LEAN_DOJO_PATH, TheoremDataset, TrainSampleDataset, TrainingSample, Theorem, \
-    UnknownMetaVariableError, ProofStateDataset
+from proofflow.data import parse_json, LEAN_DOJO_PATH, Theorem, UnknownMetaVariableError, ProofStateDataset
 from pathlib import Path
 from tempfile import TemporaryDirectory
 from torch.utils.data import DataLoader
@@ -31,18 +19,11 @@
 from transformers import PreTrainedTokenizerFast
 import torch.optim as optim
 from math import sqrt
-import wandb
 from mamba_ssm.models.config_mamba import MambaConfig
 from tqdm import trange, tqdm
 from argparse import ArgumentParser
 import asyncio
-
-MAX_TRAJ_LEN = 10  # TODON: remove these and make them arguments to the file
-MAX_OUTPUT_LEN = 20
-GET_STATE_EVERY = 2  # we want semantically similar proofs to have the same states. Increasing this helps to do that
-TEMPERATURE = 1
-INVALID_REWARD = log(0.01)
-INCOMPLETE_REWARD = log(0.1)
+#import wandb
 
 
 class ModelBlock(nn.Module):
@@ -113,10 +94,6 @@
         return self.z_head[0].parameters()
 
 
-def log_reward_fn(proof_length, _compute_time):  # compute time does not work with precomputed proofs
-    #log_rewards[i] = log(10) + log(1 - exp(-compute_time / 5))
-    return log(10) + log(1 - exp(-proof_length / 5))
-
 def huber_loss(x, beta=1, i_delta=4):
     ax = torch.abs(x)
     return torch.where(ax <= beta, 0.5 * x * x, beta * (ax - beta / 2)) * i_delta
@@ -132,95 +109,6 @@
             continue
         yield thm
 
-
-<<<<<<< HEAD
-def sample_trajectories(
-        policy: Policy,
-        start_states: List[str],
-        handler: LeanREPLHandler,
-        envs: List[LeanREPLProofState],
-        max_retries: int = 5
-) -> Tuple[List[List[List[int]]], List[List[List[int]]], list[float]]:
-
-    action_trajectories = [[] for __ in start_states]  # list of actions for each proof
-    state_trajectories = [[] for __ in start_states]  # list of GFlowNet states for each proof
-    proof_state_history = [[i] for i in start_states]  # list of proof states for each proof
-    done = [False] * len(start_states)
-    log_rewards = [INCOMPLETE_REWARD] * len(start_states)
-    times = [0] * len(start_states)
-
-    idx = 0
-    while not all(done) and idx < MAX_TRAJ_LEN:
-
-        # sample tactics
-
-        histories, end_states = [], []
-
-        for i, traj in enumerate(proof_state_history):
-            if not done[i]:
-                histories.append(traj[:-1])
-                end_states.append(traj[-1])
-
-        tactic_strings, tactic_codes, prompts = policy.next_tactics_int(end_states, max_retries, None,
-                                                                        histories, temperature=1)
-
-        # compute next states and rewards
-
-        actions: List[Union[List[int], None]] = [None] * len(tactic_codes)
-        j = 0
-        for i, __ in enumerate(start_states):
-
-            if done[i]:
-                continue
-
-            state_trajectories[i].append(prompts[i])
-
-            for tactic_string, action in zip(tactic_strings[j], tactic_codes[j]):
-                time = -time.perf_counter()
-                handler.send_tactic(tactic_string, envs[i].proof_state)
-                response, _ = handler.receive_json()
-                time += time.perf_counter()
-
-                has_error = "message" in response and response["message"].startswith("Lean error")
-                has_error = has_error or "messages" in response and any(
-                    m.severity == "error" for m in response["messages"])
-
-                actions[j] = action
-                if not has_error:  # TODO: here we just take the first one without an error. We should try something smarter like tree search
-                    break
-
-            times[i] += time
-
-            if has_error:
-                log_rewards[i] = INVALID_REWARD  # proof failed
-                done[i] = True
-                state_trajectories[i].append(state_trajectories[i][-1][:-1] \
-                                           + [policy.proofstate_sep_id, policy.invalid_proof_token, policy.proof_step_id])
-                j += 1
-                continue
-            assert isinstance(response, LeanREPLNextProofState)
-            assert actions[j] is not None
-            goals = response.goals
-            action_trajectories[i] = actions[j]
-            proof_state_history[i] = "\n".join(goals)
-
-            if not goals:
-                proof_length = len(actions[j])  # TODO: test some different reward formulations (e.g. computation time)
-                                                # remember to change loss in 
-                log_rewards[i] = log_reward_fn(proof_length, times[i])  # proof complete
-                done[i] = True
-                state_trajectories[i].append(state_trajectories[i][-1][:-1] \
-                                           + [policy.proofstate_sep_id, policy.successful_proof_token, policy.proof_step_id])
-            j += 1
-
-        idx += 1
-
-    for t in zip(state_trajectories, action_trajectories):
-        if not done[i]:
-            t[0].append([policy.incomplete_proof_token])
-
-    return state_trajectories, action_trajectories, log_rewards
-=======
 @dataclass
 class Node:
     proof_state: str
@@ -444,17 +332,137 @@
     return proven, invalid, indices, goals, times
 
 
-def _compute_rewards(proven: List[bool], invalid: List[bool], times: List[float]):
+def _compute_rewards(proven: List[bool], invalid: List[bool], times: List[float], lengths: List[int]) -> List[float]:
     rewards = []
-    for p, i, t in zip(proven, invalid, times):
+    for p, i, _t, l in zip(proven, invalid, times, lengths):
         if i:
             rewards.append(log(0.01))
-        elif p:
-            rewards.append(log(10) - t / 5)  # proof complete
-        else:
-            rewards.append(log(0.1) - t / 5)  # ongoing = small reward
+        elif p:  # proof complete
+            #rewards.append(1 + 15*exp(-t))  # compute time does not work with precomputed proofs
+            rewards.append(log(10) + log(1 - exp(-l / 5)))
+        else:  # ongoing = small reward
+            #rewards.append(0.1 + 0.25*exp(-t))  # compute time does not work with precomputed proofs
+            rewards.append(log(0.1) + log(1 - exp(-l / 5)))
     return rewards
->>>>>>> e472bc80
+
+def sample_mcts_trajectories(
+        policy: Policy,
+        start_states: List[MCTS],
+        handlers: List[LeanREPLAsyncHandler],
+        search_time: int,
+        device: str,
+        max_len: int = 10,
+        max_retries: int = 5
+) -> Tuple[List[List[List[int]]], List[List[List[int]]], list[float]]:
+
+    action_trajectories = [[] for __ in start_states]  # list of actions for each proof
+    state_trajectories = [[] for __ in start_states]  # list of GFlowNet states for each proof
+    proof_state_history = [[node.root.proof_state] for node in start_states]  # list of proof states for each proof
+    times = [0] * len(start_states)
+    done = [False] * len(start_states)
+
+    idx = 0
+    while not all(node.done for node in start_states) and idx < max_len:
+
+        try:
+
+            for _ in range(search_time):
+
+                if all(node.done for node in start_states):
+                    break
+
+                currents = []
+                for node in start_states:
+
+                    if node.done:
+                        continue
+
+                    current = node.select()
+                    assert not current.has_been_expanded
+                    assert not current.branch_is_done
+                    currents.append(current)
+
+                end_states = [current.proof_state for current in currents]
+                histories = [current.previous_states for current in currents]
+
+                with torch.autocast(device_type=device, dtype=torch.bfloat16):
+                    tactic_strings = policy.next_tactics(end_states, max_retries, None, histories, temperature=1)
+
+                current_handlers = [handlers[node_idx] for node_idx in range(len(start_states)) if not start_states[node_idx].done]
+                proven, invalid, indices, goals, times_current = _envs_expand(current_handlers, tactic_strings,
+                                            [[current.proof_state_idx] * len(tactic_strings[current_idx]) for current_idx, current in enumerate(currents)],)
+                current_idx = 0
+
+                for i, node in enumerate(start_states):
+
+                    if node.done:
+                        continue
+
+                    rewards = _compute_rewards(proven[current_idx], invalid[current_idx], times_current[current_idx], len(node.previous_states))
+                    # Only passes on valid tactics to expand, we might want to change this
+
+                    tactics = [t for t, p in zip(tactic_strings[current_idx], invalid) if not p]
+                    goals_node = [g for g, p in zip(goals[current_idx], invalid) if not p]
+                    times_current_node = [t for t, p in zip(times_current[current_idx], invalid) if not p]
+                    indices_node = [index for index, p in zip(indices[current_idx], invalid) if not p]
+                    rewards = [r for r, p in zip(rewards, invalid) if not p]
+
+                    currents[current_idx].expand(tactics, goals_node, times_current_node, rewards, indices_node)
+                    if any(proven[current_idx]):
+                        node.done = True
+                        node.solved = True
+                        node.last_tactic = tactic_strings[current_idx][proven[current_idx].index(True)]
+                    # Edge case, if we only have invalid tactics, there is no way to continue
+                    elif node.root.branch_is_done:
+                        node.done = True
+                        node.solved = False
+                    current_idx += 1
+
+        except Exception as e:
+            print(f"Error in MCTS: {e}")
+            print(f"Node: {node.root.proof_state}")
+            print(f"Proof: {node.proof}")
+            print(f"Current: {current.proof_state}")
+            print(f"Current previous states: {current.previous_states}")
+            print(f"Current tactic strings: {tactic_strings}")
+            print(f"Start states: {[state.root.proof_state for state in start_states]}")
+            print(f"Current metadata: {current.metadata}")
+            print(f"Node metadata: {node.root.metadata}")
+            strings = []
+            node = current
+            while node.parent is not None:
+                strings.append(node.parent_tactic)
+                node = node.parent
+            current_proof = "\n".join(reversed(strings))
+            print(f"Current proof: {current_proof}")
+            raise e
+
+        # Actual MCTS move after trying a few nodes
+        for node in start_states:
+            node.move()
+        # Fill trajectories with the latest move, update rewards
+        prompts = [policy._build_prompt(node.root.proof_state, None, node.root.previous_states) for node in
+                    start_states]
+        
+        log_rewards = []
+
+        for i, node in enumerate(start_states):
+            if done[i]: continue
+            state_trajectories[i].append(prompts[i])
+            # Observation: we do not update last tactic in case of an invalid MCTS, so this will simply repeat the tactic before the invalid proof state
+            action_trajectories[i].append(
+                policy.tokenizer.encode(node.last_tactic) + [policy.tokenizer.eos_token_id])
+            log_rewards.append(0)  # TODO: @Simon not sure what the best way to extract the reward is here?
+            if node.done:
+                end_token = policy.successful_proof_token if node.solved else policy.invalid_proof_token
+                state_trajectories[i].append(prompts[i][:-1] + [policy.proofstate_sep_id, end_token, policy.proof_step_id])
+                done[i] = True
+
+    for i, t in enumerate(state_trajectories):
+        if not start_states[i].done:
+            t[0].append(t[0][-1][:-1] + [policy.proofstate_sep_id, policy.incomplete_proof_token, policy.proof_step_id])
+
+    return state_trajectories, action_trajectories, log_rewards
 
 
 def train_gflownet(
@@ -479,8 +487,9 @@
         max_retries: int = 5,
         search_time: int = 100
 ):
-    assert precomputed_trajectories
+
     policy.model.train()
+    policy.save(checkpoint_path)
 
     optimizer.zero_grad()
     z_optimizer.zero_grad()
@@ -488,46 +497,24 @@
     replay_buffer = [None] * replay_buffer_len
     replay_end, replay_saturated = 0, False
 
-<<<<<<< HEAD
-    policy.save(checkpoint_path)
-
+    tb_loss_agg = back_loss_agg = 0
     metrics_list = []
 
+    samples_iter = iter(start_loader)
     training_bar = trange(rounds)
     for r in training_bar:
-        tb_loss_agg = back_loss_agg = 0
-
-=======
-    tb_loss_agg = back_loss_agg = 0
-    samples_iter = iter(start_loader)
-    for r in tqdm(range(rounds)):
-        # Reset the handler to avoid memory leaks
->>>>>>> e472bc80
+
         with torch.no_grad():
             # 0. add new trajectories to the replay buffer
-<<<<<<< HEAD
-
-            handler = handler_factory()  # Reset the handler to avoid memory leaks
-
-            envs = []
-            start_states = []
-
-            # sample starting states
-
-            while len(start_states) < batch_size_replay:
-                idxs = torch.randint(0, len(start_theorems), (batch_size_replay - len(start_states),))
-                selected_start_thms = [start_theorems[idx] for idx in idxs]
-
-                for i, thm in enumerate(selected_start_thms):
-                    try:
-                        proof_state = thm.to_proof_state(handler, repo_path=repo_path)
-                    except UnknownMetaVariableError:
-                        continue
-                    envs.append(proof_state)
-                    start_states.append(proof_state.goal)
-
-            state_trajectories, action_trajectories, gen_log_rewards = sample_trajectories(
-                policy, start_states, handler, envs, max_retries=max_retries
+
+            _, start_states, handlers = _get_start_states(samples_iter)
+
+            # If the whole batch was invalid, quite unlikely, but possible
+            if not start_states:
+                continue
+
+            state_trajectories, action_trajectories, gen_log_rewards = sample_mcts_trajectories(
+                policy, start_states, handlers, search_time, device, max_retries=max_retries
             )
 
             for t in zip(state_trajectories, action_trajectories, gen_log_rewards):
@@ -538,181 +525,6 @@
                 if replay_end >= replay_buffer_len:
                     replay_saturated = True
                     replay_end = 0
-=======
-            start_time = time.perf_counter()
-            _, start_states, handlers = _get_start_states(samples_iter)
-            print(f"Get start states time: {time.perf_counter() - start_time}")
-            # If the whole batch was invalid, quite unlikely, but possible
-            if not start_states:
-                continue
-            action_trajectories = [[] for __ in start_states]  # list of actions for each proof
-            state_trajectories = [[] for __ in start_states]  # list of GFlowNet states for each proof
-            proof_state_history = [[node.root.proof_state] for node in
-                                   start_states]  # list of proof states for each proof
-            log_rewards = [log(0.1)] * len(start_states)
-            times = [0] * len(start_states)
-            done = [False] * len(start_states)
-            idx = 0
-            while not all([node.done for node in start_states]) and idx < MAX_TRAJ_LEN:
-                try:
-                    start_time = time.perf_counter()
-                    next_tactic_time = 0
-                    for _ in range(search_time):
-                        if all(node.done for node in start_states):
-                            print(f"Breaking after {_} steps!")
-                            break
-                        currents = []
-                        for node in start_states:
-                            if node.done:
-                                continue
-                            current = node.select()
-                            assert not current.has_been_expanded
-                            assert not current.branch_is_done
-                            currents.append(current)
-                        end_states = [current.proof_state for current in currents]
-                        histories = [current.previous_states for current in currents]
-                        tactic_start_time = time.perf_counter()
-                        with torch.autocast(device_type=device, dtype=torch.bfloat16):
-                            tactic_strings, _, _ = policy.next_tactics_int(end_states, max_retries, None, histories,temperature=1)
-                        next_tactic_time += time.perf_counter() - tactic_start_time
-                        current_handlers = [handlers[node_idx] for node_idx in range(len(start_states)) if not start_states[node_idx].done]
-                        proven, invalid, indices, goals, times_current = _envs_expand(current_handlers, tactic_strings,
-                                                  [[current.proof_state_idx] * len(tactic_strings[current_idx]) for current_idx, current in enumerate(currents)],)
-                        current_idx = 0
-                        print("Tactic strings", tactic_strings)
-                        print("Proven, invalid etc", proven, invalid, indices, goals, times_current)
-                        for i, node in enumerate(start_states):
-                            if node.done:
-                                continue
-                            rewards = _compute_rewards(proven[current_idx], invalid[current_idx], times_current[current_idx])
-                            # Only passes on valid tactics to expand, we might want to change this
-                            tactics = [t for t, p in zip(tactic_strings[current_idx], invalid) if not p]
-                            goals_node = [g for g, p in zip(goals[current_idx], invalid) if not p]
-                            times_current_node = [t for t, p in zip(times_current[current_idx], invalid) if not p]
-                            indices_node = [index for index, p in zip(indices[current_idx], invalid) if not p]
-                            rewards = [r for r, p in zip(rewards, invalid) if not p]
-                            currents[current_idx].expand(tactics, goals_node, times_current_node, rewards, indices_node)
-                            if any(proven[current_idx]):
-                                node.done = True
-                                node.solved = True
-                                node.last_tactic = tactic_strings[current_idx][proven[current_idx].index(True)]
-                            # Edge case, if we only have invalid tactics, there is no way to continue
-                            elif node.root.branch_is_done:
-                                node.done = True
-                                node.solved = False
-                            current_idx += 1
-                except Exception as e:
-                    print(f"Error in MCTS: {e}")
-                    print(f"Node: {node.root.proof_state}")
-                    print(f"Proof: {node.proof}")
-                    print(f"Current: {current.proof_state}")
-                    print(f"Current previous states: {current.previous_states}")
-                    print(f"Current tactic strings: {tactic_strings}")
-                    print(f"Start states: {[state.root.proof_state for state in start_states]}")
-                    print(f"Current metadata: {current.metadata}")
-                    print(f"Node metadata: {node.root.metadata}")
-                    strings = []
-                    node = current
-                    while node.parent is not None:
-                        strings.append(node.parent_tactic)
-                        node = node.parent
-                    current_proof = "\n".join(reversed(strings))
-                    print(f"Current proof: {current_proof}")
-                    raise e
-                print(f"MCTS time: {time.perf_counter() - start_time}")
-                print(f"Next tactic time: {next_tactic_time}")
-                # Actual MCTS move after trying a few nodes
-                for node in start_states:
-                    node.move()
-                # Fill trajectories with the latest move, update rewards
-                prompts = [policy._build_prompt(node.root.proof_state, None, node.root.previous_states) for node in
-                           start_states]
-                for i, node in enumerate(start_states):
-                    if done[i]: continue
-                    state_trajectories[i].append(prompts[i])
-                    # Observation: we do not update last tactic in case of an invalid MCTS, so this will simply repeat the tactic before the invalid proof state
-                    action_trajectories[i].append(
-                        policy.tokenizer.encode(node.last_tactic) + [policy.tokenizer.eos_token_id])
-                    proof_state_history[i].append(node.root.proof_state)
-                    if node.done and node.solved:
-                        done[i] = True
-                        state_trajectories[i].append([policy.successful_proof_token])
-                        log_rewards[i] = log(10) - times[i] / 5
-                    elif node.done:
-                        state_trajectories[i].append([policy.invalid_proof_token])
-                        log_rewards[i] = log(0.01)
-                        done[i] = True
-                # Update replay buffer
-                for i, t in enumerate(zip(state_trajectories, action_trajectories, log_rewards)):
-                    # Need to loose references here, otherwise we append incomplete tokens also for the trajectories
-                    state, action, reward = t[0].copy(), t[1].copy(), t[2]
-                    if not start_states[i].done:
-                        state.append([policy.incomplete_proof_token])
-                    replay_buffer[replay_end] = (state, action, reward)
-                    replay_end += 1
-                    if replay_end >= replay_buffer_len:
-                        replay_saturated = True
-                        replay_end = 0
->>>>>>> e472bc80
-
-                # compute next states and rewards
-                # actions: List[Union[List[int], None]] = [None] * batch_size_replay
-                # j = 0
-                # for i in range(batch_size_replay):
-                #     if done[i]:
-                #         continue
-                #
-                #     state_trajectories[i].append(prompts[i])
-                #
-                #     tactic_times = [0] * len(tactic_strings[j])
-                #     tactic_id = 0
-                #     for tactic_id, (tactic_string, action) in enumerate(zip(tactic_strings[j], tactic_codes[j])):
-                #         tactic_times[tactic_id] = time.perf_counter()
-                #         handler.send_tactic(tactic_string, envs[i].proof_state)
-                #         response, _ = handler.receive_json()
-                #         tactic_times[tactic_id] = time.perf_counter() - tactic_times[tactic_id]
-                #
-                #         has_error = "message" in response and response["message"].startswith("Lean error")
-                #         has_error = has_error or "messages" in response and any(
-                #             m.severity == "error" for m in response["messages"])
-                #
-                #         if not has_error:  # TODO: here we just take the first one without an error. We should try something smarter like tree search
-                #             break
-                #     actions[j] = action
-                #     times[i] += tactic_times[tactic_id]
-                # if has_error:
-                #     log_rewards[i] = log(0.01)  # proof failed
-                #     done[i] = True
-                #     state_trajectories[i].append([policy.invalid_proof_token])
-                #     j += 1
-                #     continue
-                # assert isinstance(response, LeanREPLNextProofState)
-                # assert actions[j] is not None
-                # goals = response.goals
-                # action_trajectories[i] = actions[j]
-                # proof_state_history[i] = "\n".join(goals)
-
-                # if not goals:
-                #     proof_length = len(
-                #         actions[j])  # TODO: test some different reward formulations (e.g. computation time)
-                #     log_rewards[i] = log(10) + log(1 - exp(-proof_length / 5))  # proof complete
-                #     log_rewards[i] = log(10) + log(1 - exp(-times[i] / 5))
-                #     done[i] = True
-                #     state_trajectories[i].append([policy.successful_proof_token])
-                # j += 1
-
-                idx += 1
-
-                # for t in zip(state_trajectories, action_trajectories):
-                #     if not done[i]:
-                #         t[0].append([policy.incomplete_proof_token])
-                #
-                #     replay_buffer[replay_end] = t
-                #     replay_end += 1
-                #
-                #     if replay_end >= replay_buffer_len:
-                #         replay_saturated = True
-                #         replay_end = 0
 
             # 1. randomly sample from the replay buffer and from human trajectories
             end_idx = replay_buffer_len if replay_saturated else replay_end
@@ -720,22 +532,9 @@
             idxs_precomputed = torch.randint(0, len(precomputed_trajectories), (batch_size_sampled,))
             trajs = [replay_buffer[i] for i in idxs_replay] + [precomputed_trajectories[i] for i in idxs_precomputed]
 
-<<<<<<< HEAD
-        # TODON: check this isn't always 0
-        print(policy.model.z_head.grad)
-
         # 2. call the model on each trajectory
 
-        starting_states = [states[0] for states, *__ in trajs]
-=======
-        # TODO: check this isn't always 0
-        # print(loss.grad) if loss is not None else None
-
-        # 2. call the model on each trajectory
-
-        starting_states = [states[0] for states, _, _ in trajs]
->>>>>>> e472bc80
-        z_prompts = starting_states
+        z_prompts = [states[0] for states, _, _ in trajs]
         z_padded_prompts = policy.tokenizer.pad({"input_ids": z_prompts}, padding_side="right", return_tensors="pt")
         log_z_inputs = z_padded_prompts.input_ids.to(device)
         log_z_attention_mask = z_padded_prompts.attention_mask.to(device)
@@ -743,11 +542,7 @@
         with torch.autocast(device_type=device, dtype=torch.bfloat16):
             log_z = policy.model.log_z(log_z_inputs, log_z_attention_mask)  # some duplicate computation happening here
 
-<<<<<<< HEAD
         traj_lens = torch.tensor([len(actions) for __, actions, __ in trajs], device=device)
-=======
-        traj_lens = torch.tensor([len(actions) for _, actions, _ in trajs], device=device)
->>>>>>> e472bc80
 
         # stack each trajectory so we can use torch_scatter
         log_p_f = torch.zeros(traj_lens.sum(), device=device)
@@ -757,33 +552,10 @@
 
         idx = 0
         # for each action, compute the sum of token log probs with prev state (p_f) and next state (p_b)
-<<<<<<< HEAD
-        for states, actions, log_reward in tqdm(trajs, leave=False):  # most of the computation is not done in this loop but bar is still useful
-
-            log_rewards.append(log_reward)
-
-            for prev_state, action, next_state in zip(states[:-1], actions, states[:-1]):
-
-                fwd_input = prev_state
-                bck_input = next_state
-
-                for t in action:
-                    with torch.autocast(device_type=device, dtype=torch.float16):
-                        # these are the forward and backward probability estimates for each token
-                        log_p_f[idx] += \
-                        policy.softmax(policy.model(torch.tensor([fwd_input]).to(device))[0, -1] / TEMPERATURE)[t].log()
-                        log_p_b[idx] += \
-                        policy.softmax(policy.model.p_b(torch.tensor([bck_input]).to(device))[0, -1] / TEMPERATURE)[
-                            t].log()
-
-                    fwd_input += t
-                    bck_input += t
-
-                idx += 1
-=======
-        prev_states = [state for states, _, _ in trajs for state in states[:-1]]
-        next_states = [state for states, _, _ in trajs for state in states[1:]]
-        actions = [action for _, actions, _ in trajs for action in actions]
+
+        prev_states = [state for states, __, __ in trajs for state in states[:-1]]
+        next_states = [state for states, __, __ in trajs for state in states[1:]]
+        actions = [action for __, actions, _ in trajs for action in actions]
         fwd_inputs = [state + action for state, action in zip(prev_states, actions, strict=True)]
         bck_inputs = [state + action for state, action in zip(next_states, actions)]
 
@@ -796,33 +568,10 @@
             # Fill log probs for tactic tokens
             fwd_log = torch.log_softmax(fwd_outputs, dim=-1)
             bck_log = torch.log_softmax(bck_outputs, dim=-1)
-            for idx in range(len(fwd_log)):
+            for idx in range(len(actions)):
                 for i in range(len(actions[idx])):
                     log_p_f[idx] += fwd_log[idx, len(prev_states[idx]) + i, actions[idx][i]]
                     log_p_b[idx] += bck_log[idx, len(next_states[idx]) + i, actions[idx][i]]
-
-        # for states, actions in trajs:
-        #     for prev_state, action, next_state in zip(states[:-1], actions, states[1:]):
-        #
-        #         fwd_input = prev_state.copy()
-        #         bck_input = next_state.copy()
-        #
-        #         with torch.autocast(device_type=device, dtype=torch.float16):
-        #             fwd_output = policy.model(torch.tensor([fwd_input + action]).to(device))[0]
-        #
-        #         for t in action:
-        #             with torch.autocast(device_type=device, dtype=torch.float16):
-        #                 # these are the forward and backward probability estimates for each token
-        #                 log_p_f[idx] += \
-        #                 policy.softmax(policy.model(torch.tensor([fwd_input]).to(device))[0] / TEMPERATURE)[-1, t].log()
-        #                 log_p_b[idx] += \
-        #                 policy.softmax(policy.model.p_b(torch.tensor([bck_input]).to(device))[0] / TEMPERATURE)[-1, t].log()
-        #
-        #             fwd_input.append(t)
-        #             bck_input.append(t)
-        #
-        #         idx += 1
->>>>>>> e472bc80
 
         # 3. compute TB loss with TLM backward policy
         log_rewards_tensor = torch.tensor([reward for _, _, reward in trajs], device=device)
@@ -858,10 +607,7 @@
         
         if r % eval_steps == 0:
 
-
             with torch.no_grad():
-
-                handler = handler_factory()
 
                 num_theorems = 0
                 envs = []
@@ -869,7 +615,7 @@
 
                 for i, thm in enumerate(eval_theorems):
                     try:
-                        proof_state = thm.to_proof_state(handler, repo_path=repo_path)
+                        proof_state = thm.to_proof_state(handler, repo_path=repo_path)  # TODO: update
                         num_theorems += 1
                         for i in eval_repeats:  # we sample each trajectory multiple times to compare similarity
                             envs.append(proof_state)
@@ -877,7 +623,7 @@
                     except UnknownMetaVariableError:
                         warnings.warn("One of the eval theorems failed.")
 
-                state_trajectories, action_trajectories, gen_log_rewards = sample_trajectories(
+                state_trajectories, action_trajectories, gen_log_rewards = sample_trajectories_mcts(
                     policy, start_states, handler, max_retries=max_retries
                 )
 
@@ -888,8 +634,8 @@
                     mean_similarity += num_unique / num_theorems
 
             metrics = {
-                "sampled_mean_reward": log_rewards_tensor.mean().item(),
-                "eval_mean_reward": gen_log_rewards.mean().item(),
+                "sampled_mean_reward": log_rewards_tensor.exp().mean().item(),
+                "eval_mean_reward": gen_log_rewards.exp().mean().item(),
                 "eval_similarity": mean_similarity,
                 "tb_loss": tb_loss_agg,
                 "back_loss": back_loss_agg
@@ -898,7 +644,6 @@
 
             np.save(metrics_path, np.array(metrics_list, dtype=object), allow_pickle=True)
 
-<<<<<<< HEAD
             policy.save(checkpoint_path)
 
             #wandb.log(metrics, step=r)
@@ -906,41 +651,21 @@
 
 def get_precomputed_trajectories(start_theorems: List[Theorem], tokenizer: PreTrainedTokenizerFast, policy: Policy) -> List[Tuple[List[List[int]], List[List[int]], int]]:
 
-=======
-            # TODO: replace this with the original logging code again
-            # TODO: log mean reward and proof similarity on a set of start states
-            print(tb_loss_agg, back_loss_agg)
-            tb_loss_agg = back_loss_agg = 0
-            print("Mean reward:", log_rewards_tensor.exp().mean())
-
-
-def get_precomputed_trajectories(start_theorems: List[Theorem], tokenizer: PreTrainedTokenizerFast) -> List[
-    Tuple[List[List[int]], List[List[int]]]]:
->>>>>>> e472bc80
     precomputed_trajectories = []
     for thm in tqdm(start_theorems):
         gfn_actions = []
         gfn_states = []
         proof_states = []
         for tactic in thm.traced_tactics:
-<<<<<<< HEAD
             gfn_actions.append(tokenizer.encode(tactic.tactic))
             gfn_states.append(policy._build_prompt(tactic.state_before, None, proof_states))
             proof_states.append(tactic.state_before)
         gfn_states.append(policy._build_prompt([policy.successful_proof_token], None, proof_states))
-        log_reward = log_reward_fn(len(gfn_actions), 0) if thm.traced_tactics[-1].state_after == "no goals" else INCOMPLETE_REWARD
+        complete = thm.traced_tactics[-1].state_after == "no goals"
+        log_reward = _compute_rewards([complete], [not complete], [0], [len(gfn_actions)])[0]
         precomputed_trajectories.append(gfn_states, gfn_actions, log_reward)
-=======
-            new_state = tokenizer.encode(tactic.state_before)
-            # TODO: substitute this with policy.build_prompt()
-            states.append(new_state) if not states else states.append(
-                [tokenizer.added_tokens_encoder["[STATESEP]"]] + new_state)
-            actions.append(tokenizer.encode(tactic.tactic) + [tokenizer.added_tokens_encoder["[EOS]"]])
-            trajectory = (states.copy(), actions.copy())
-            precomputed_trajectories.append(trajectory)
     return precomputed_trajectories
 
->>>>>>> e472bc80
 
 def collate_skip_none(batch):
     return [i for i in batch if i is not None]
@@ -959,80 +684,17 @@
     parser.add_argument("--save-checkpoint-path", type=str, default="checkpoint.pt")
     parser.add_argument("--save-metrics-path", type=str, default="metrics.npy")
     parser.add_argument("--reload-checkpoint", action="store_true", default=False)
-<<<<<<< HEAD
-    parser.add_argument("--eval-steps", type=int, default=1)
-    parser.add_argument("--eval-theorems", type=int, default=1)
-=======
     parser.add_argument("--num-tactics", type=int, default=10,
                         help="Number of tactics to sample from the policy per state")
     parser.add_argument("--num-workers", type=int, default=0)
     parser.add_argument("--search-time", type=int, default=100, help="Number of MCTS nodes to explore before selecting a tactic")
->>>>>>> e472bc80
+    parser.add_argument("--eval-steps", type=int, default=1)
+    parser.add_argument("--eval-theorems", type=int, default=100)
+    parser.add_argument("--eval-repeats", type=int, default=5)
     args = parser.parse_args()
 
     handler_factory = lambda: LeanREPLHandler(Path("./leanproject"))
     start_theorems = list(get_start_theorems(LEAN_DOJO_PATH / "train.json"))
-<<<<<<< HEAD
-
-    tokenizer = PreTrainedTokenizerFast.from_pretrained("./lean_tokenizer")
-
-    device = "cuda" if torch.cuda.is_available() else "cpu"
-
-    n_layers = args.n_layers
-    d_model = args.d_model
-
-    eos_id = tokenizer.added_tokens_encoder["[EOS]"]
-    proofstate_id = tokenizer.added_tokens_encoder["[PROOFSTATE]"]
-    proofstep_id = tokenizer.added_tokens_encoder["[PROOFSTEP]"]
-    tactics_id = tokenizer.added_tokens_encoder["[TACTICS]"]
-    tactics_sep_id = tokenizer.added_tokens_encoder["[SEP]"]
-    # the policy sees a the list of proofstates we have transitioned to, separated by this token
-    proofstate_sep_id = tokenizer.added_tokens_encoder["[STATESEP]"]
-
-    # we need to be able to transition to unique leaf states, so end trajectories with the following tokens
-    successful_proof_token = tokenizer.added_tokens_encoder["[SUC]"]
-    incomplete_proof_token = tokenizer.added_tokens_encoder["[INC]"]
-    invalid_proof_token = tokenizer.added_tokens_encoder["[INV]"]
-
-    tokenizer.pad_token = "[PAD]"
-
-    checkpoint_path = Path(args.load_checkpoint_path)
-
-    if args.reload_checkpoint:
-        policy = MambaPolicy.from_file(checkpoint_path, True, tokenizer, device)
-    else:
-        config = MambaConfig(vocab_size=tokenizer.vocab_size, n_layer=n_layers, d_model=d_model)
-        model = MambaLMHeadModelWrapper(config, device=device, is_gflownet=True)
-        policy = MambaPolicy(model, eos_id, proofstep_id, proofstate_id, tactics_id, tactics_sep_id,
-                             proofstate_sep_id, successful_proof_token, incomplete_proof_token, invalid_proof_token,
-                             tokenizer, device, mamba_config=config)
-    policy.model.train()
-    #policy.model = torch.compile(policy.model)
-    torch.backends.cudnn.benchmark = True
-
-    # policy = Policy(model, eos_id, proofstep_id, proofstate_id, tactics_id, tactics_sep_id, proofstate_sep_id,
-    #                 successful_proof_token, incomplete_proof_token, invalid_proof_token, tokenizer, device)
-
-    gradient_accumulation_steps = args.gradient_accumulation_steps
-    batch_size = args.batch_size
-    rounds = args.rounds
-    eval_steps = args.eval_steps
-
-    eval_theorems = start_theorems[:args.eval_theorems]
-
-    optimizer = optim.AdamW(policy.model.get_non_z_params())
-    z_optimizer = optim.AdamW(policy.model.get_z_params())
-
-    precomputed_trajectories = get_precomputed_trajectories(start_theorems, tokenizer, policy)
-
-    config = {"n_layers": n_layers, "d_model": d_model, "rounds": rounds, "batch_size": batch_size,
-              "gradient_accumulation_steps": gradient_accumulation_steps}
-    #wandb.init(project="proofflow", config=config)
-    train_gflownet(policy, start_theorems, precomputed_trajectories, handler_factory, Path("./mathlib4"), optimizer,
-                   z_optimizer, gradient_accumulation_steps, batch_size, batch_size, rounds, eval_steps, eval_theorems,
-                   5, device, Path(args.save_checkpoint_path), Path(args.save_metrics_path))
-    #wandb.finish(exit_code=0)
-=======
     with TemporaryDirectory() as tmp_dir:
         start_states = ProofStateDataset(LEAN_DOJO_PATH / "train.json", handler_factory, Path("./mathlib4"),
                                          Path(tmp_dir))
@@ -1061,9 +723,8 @@
 
         tokenizer.pad_token = "[PAD]"
 
-        checkpoint_path = Path(args.checkpoint_path)
-
-        # TODO: we should pretrain with the same state formulation as the GFlowNet implementation
+        checkpoint_path = Path(args.load_checkpoint_path)
+
         if args.reload_checkpoint:
             policy = MambaPolicy.from_file(checkpoint_path, True, tokenizer, device)
         else:
@@ -1082,17 +743,23 @@
         gradient_accumulation_steps = args.gradient_accumulation_steps
         batch_size = args.batch_size
         rounds = args.rounds
+        eval_steps = args.eval_steps
+        eval_theorems = start_theorems[:args.eval_theorems]
+        eval_repeats = args.eval_repeats
 
         optimizer = optim.AdamW(policy.model.get_non_z_params())
         z_optimizer = optim.AdamW(policy.model.get_z_params())
 
-        # TODO: add lr scheduler?
-        precomputed_trajectories = get_precomputed_trajectories(start_theorems, tokenizer)
-
-        train_gflownet(policy, start_loader, precomputed_trajectories, Path("./mathlib4"), optimizer,
-                       z_optimizer, gradient_accumulation_steps, batch_size, 0, rounds, device,
+        precomputed_trajectories = get_precomputed_trajectories(start_theorems, tokenizer, policy)
+
+        config = {"n_layers": n_layers, "d_model": d_model, "rounds": rounds, "batch_size": batch_size,
+                "gradient_accumulation_steps": gradient_accumulation_steps}
+        #wandb.init(project="proofflow", config=config)
+        train_gflownet(policy, start_loader, precomputed_trajectories, Path("./mathlib4"), optimizer, z_optimizer,
+                       gradient_accumulation_steps, batch_size, batch_size, rounds, eval_steps, eval_theorems,
+                       eval_repeats, device, Path(args.save_checkpoint_path), Path(args.save_metrics_path),
                        max_retries=args.num_tactics, search_time=args.search_time)
->>>>>>> e472bc80
+        #wandb.finish(exit_code=0)
 
 
 if __name__ == '__main__':
